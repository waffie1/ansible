# (c) 2012, Michael DeHaan <michael.dehaan@gmail.com>
#
# This file is part of Ansible
#
# Ansible is free software: you can redistribute it and/or modify
# it under the terms of the GNU General Public License as published by
# the Free Software Foundation, either version 3 of the License, or
# (at your option) any later version.
#
# Ansible is distributed in the hope that it will be useful,
# but WITHOUT ANY WARRANTY; without even the implied warranty of
# MERCHANTABILITY or FITNESS FOR A PARTICULAR PURPOSE.  See the
# GNU General Public License for more details.
#
# You should have received a copy of the GNU General Public License
# along with Ansible.  If not, see <http://www.gnu.org/licenses/>.
<<<<<<< HEAD
__version__ = '0.3.1'
=======
__version__ = '0.4'
>>>>>>> 56c62683
__author__ = 'Michael DeHaan'<|MERGE_RESOLUTION|>--- conflicted
+++ resolved
@@ -14,9 +14,4 @@
 #
 # You should have received a copy of the GNU General Public License
 # along with Ansible.  If not, see <http://www.gnu.org/licenses/>.
-<<<<<<< HEAD
-__version__ = '0.3.1'
-=======
-__version__ = '0.4'
->>>>>>> 56c62683
-__author__ = 'Michael DeHaan'+__version__ = '0.4'